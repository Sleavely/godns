--- conflicted
+++ resolved
@@ -21,24 +21,21 @@
 	Group      int
 }
 
-<<<<<<< HEAD
-func LoadSettings(config_path string, settings *Settings) error {
-=======
-//LoadSettings from config file
-func LoadSettings(configPath string) (Settings, error) {
->>>>>>> 8edfb5be
+//LoadSettings -- Load settings from config file
+func LoadSettings(configPath string, settings *Settings) error {
+	//LoadSettings from config file
 	setting := Settings{}
 	file, err := ioutil.ReadFile(configPath)
 	if err != nil {
 		fmt.Println("Error occurs while reading config file, please make sure config file exists!")
-		return setting, err
+		return err
 	}
 
 	err = json.Unmarshal(file, &setting)
 	if err != nil {
 		fmt.Println("Error occurs while unmarshal config file, please make sure config file correct!")
-		return setting, err
+		return err
 	}
 
-	return setting, nil
+	return nil
 }